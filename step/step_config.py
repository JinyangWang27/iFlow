--- conflicted
+++ resolved
@@ -1,11 +1,7 @@
 dpi = 120           # dpi for visualisation
 savedpi = 150       # dpi for saving (only relevant for non-vector images)
 wunit = 3.5         # single width unit (inch)
-<<<<<<< HEAD
 hunit = 2.8        # single height unit (inch)
-=======
-hunit = 2.6        # single height unit (inch)
->>>>>>> 78fdeea4
 fontsize = 11       # font size for title and axis labels
 fontsize2 = 9       # font size for tick labels and legends
 fontfamily = 'sans-serif'
