"""
Output Writer
Saves output as a numpy structure to the output location on the output grid

Date: 12-11-15
Authors: Y.M. Dijkstra, R.L. Brouwer
"""
import os
import src.config_menu as cfm
import pickle as pickle
import logging
import numbers
from src.util.grid import callDataOnGrid
from src.DataContainer import DataContainer
from nifty import toList
import nifty as ny
from copy import deepcopy
import types
from src.Reader import Reader
import numpy as np


class Output:
    # Variables
    logger = logging.getLogger(__name__)
    ext = '.p'      # file extension
    outputgridName = 'outputgrid'

    # Methods
    def __init__(self, input):
        self.input = input
        return

    def run(self):
        """invoke the saveData() method to save by using Pickle.

        Returns:
            Empty dictionary.
        """
        self.logger.info('Saving output')

        ################################################################################################################
        # Make all variables from config, input and modules available (note, config not available in output module, see Program.py)
        ################################################################################################################
        # read input file
        reader = Reader()
        reader.open(self.input.v('inputFile'))
        data = reader.read('module')
        reader.close()

        # merge the datacontainers of all modules & make the module tags into a list of modules
        inputvars = DataContainer()
        module = []
        for d in data:
            module.append(d.v('module'))
            inputvars.merge(d)
        inputvars.addData('module', module)

        # merge input vars with self.input in hierarchy config, input, input for this module, vars calculated in other modules (low - high)
        # + make a list of all keys of input and config vars; these are saved always and later appended by selected module calc. vars.
        data = self.__loadConfig()
        data.merge(inputvars)
        outputKeys = self.__checkInputOverrides(data) # checks if input is overwritten and provides the keys of not or correctly overwritten input vars
        data.merge(self.input)
        del inputvars, reader
        # now all variables from config, input and modules are in 'data'

        ################################################################################################################
        # Isolate part of DC to write; put this in saveData
        ################################################################################################################
        saveData = DataContainer()

        # vars to save
        outputVariables = toList(self.input.v('requirements'))
        outputKeys = list(set(outputKeys + self.__getSubmoduleRequirements(outputVariables)))        # convert the requested output variables to key tuples including submodule requirements
        for key in outputKeys:
            if len(key)>1:
                saveData.merge({key[0]: data.slice(*key).data})
            else:
                saveData.merge(data.slice(*key))

        # add grid and outputgrid if available; needed for interpolating data to outputgrid later
        saveData.merge(self.input.slice('grid'))
        saveData.merge(self.input.slice(self.outputgridName))

        # add reference level to outputgrid
        if self.input.v('R') is not None:
            self.input.merge({self.outputgridName:{'low':{'z':self.input.v('R', x=self.input.v(self.outputgridName, 'axis', 'x'))}}})     # add reference level to outputgrid

        # make a deepcopy of the data to be saved
        # NB. very memory inefficient, but needed not to overwrite existing data
        saveData = deepcopy(saveData)

        ################################################################################################################
        # Convert data using output grid (if this is provided)
        ################################################################################################################
        grid = saveData.slice('grid')
        outputgrid = saveData.slice(self.outputgridName)
        saveAnalytical = toList(self.input.v('saveAnalytical')) or []
        dontConvert = toList(self.input.v('dontConvert')) or []
        if 'all' in saveAnalytical:
            saveAnalytical = outputVariables
        if 'all' in dontConvert:
            dontConvert = outputVariables
        # dontConvert.append('grid')
        # dontConvert.append('outputgrid')
        self._convertData(saveData, grid, outputgrid, saveAnalytical, dontConvert)

        # rename the outputgrid to grid and replace the original grid in saveData
        saveData.addData('grid', saveData.data[self.outputgridName])
        saveData.data.pop(self.outputgridName)

        ################################################################################################################
        # Make the output directory if it doesnt exist
        ################################################################################################################
        cwdpath = cfm.CWD       # path to working directory
        self.path = os.path.join(cwdpath, self.input.v('path'))
        if not self.path[-1]=='/':
            self.path += '/'
        if not os.path.exists(self.path):
            os.makedirs(self.path)

        ################################################################################################################
        # set file name and save data
        ################################################################################################################
        filename = self.__makeFileName()

        # write
        filepath = (self.path + filename + self.ext)
        try:
            with open(filepath, 'wb') as fp:
                pickle.dump(saveData.data, fp, protocol=pickle.HIGHEST_PROTOCOL)
        except:
            raise

        ################################################################################################################
        # return
        ################################################################################################################
        d = {}
        d['outputDirectory'] = self.path
        return d

    def __getSubmoduleRequirements(self, outputVariables):
        # refactor output requirements to key tuples to check against dataContainer keys. Load this into reqKeys
        reqKeys = []
        for var in toList(outputVariables):
            submoduleRequirements = self.input.v('submodules', var)
            if submoduleRequirements == None or submoduleRequirements == 'all':
                reqKeys.append((var,))
            else:
                for submod in toList(submoduleRequirements):
                    reqKeys.append((var,submod))
        return reqKeys

    def _convertData(self, saveData, grid, outputgrid, saveAnalytical, dontConvert, convertGrid = False):
        """
        """
        # merge grids into one DC
        grid.merge(outputgrid)

        # take all subkeys
        subkeys = saveData.getAllKeys()

        for keys in subkeys:
           # check saving method for different instance types
            value = saveData.v(*keys)

            #   a. Numerical function
            if isinstance(value, types.MethodType) and isinstance(value.__self__, ny.functionTemplates.NumericalFunctionBase) and not keys[0] in ['grid', 'outputgrid']:
                data = value.__self__       # save reference to instance
                nfgrid = data.dataContainer.slice('grid')
                if keys[0] in dontConvert:      # if in dontconvert, propagate that all underlying elements are not converted
                    dontConvert_nf = list(set([i[0] for i in data.dataContainer.getAllKeys()]))
                else:                           # else, add the output grid to the nf
                    dontConvert_nf = []
                    data.dataContainer.merge(deepcopy(outputgrid.data))
                # dontConvert_nf.append('grid')
                # dontConvert_nf.append('outputgrid')
                self._convertData(data.dataContainer, nfgrid, outputgrid, [], dontConvert_nf, convertGrid = True) # recursively convert the data inside the numerical function

            #   b. Other function + saveAnalytical
            elif isinstance(value, types.MethodType) and isinstance(value.__self__, ny.functionTemplates.FunctionBase) and keys[0] in saveAnalytical:
                data = value.__self__       # save reference to instance

                # convert all public data stored inside DCs inside the function
                classvars = [var for var in vars(data) if not var[0]=='_'] # public class vars
                for var in classvars:
                    if isinstance(data.__dict__[var], DataContainer):
                        # check for possible endless recursion, where the DC inside the function contains the function itself
                        if data.__dict__[var].v(*keys) is None:
                            self._convertData(data.__dict__[var], grid, outputgrid, saveAnalytical, dontConvert)
                        else:
                            self.logger.error('Could not save variable %s as analytical function; variable is not saved.\n'
                                                'Reason: the function stores itself as class variable, leading to an endless recursion.\n'
                                                'Please check the module that defines this function and make sure it saves only the minimum required amount of data in class variables.\n'
                                                'Alternatively, save this variable as numerical data' % keys[0])
                            data = None
                            break
                classvars = [var for var in vars(data) if var[0]=='_'] # private class vars
                for var in classvars:
                    data.__dict__.pop(var)                              # remove private class vars

            #   c. Arrays, functions + not saveAnalytical and other
            else:
                # Convert data to grid if key is in 'dontConvert', else convert to outputgrid
                if keys[0] in dontConvert or keys[0] in ['grid']:
                    gridname = 'grid'
                else:
                    gridname = self.outputgridName

                # call on grid 'gridname'
                # if keys == ('outputgrid', 'axis', 'x'):
                #     a=1
                # data, _ = callDataOnGrid(saveData, keys, grid, gridname, False)
                if not keys[0] == 'outputgrid':
                    data, _ = callDataOnGrid(saveData, keys, grid, gridname, False)
                else:
                    saveData_temp = saveData.slice('outputgrid')
                    saveData_temp.addData('grid', saveData_temp.data['outputgrid'])
                    data, _ = callDataOnGrid(saveData_temp, keys, saveData_temp, gridname, False)

            # merge into saveData
            saveData.merge(self._buildDicts(keys, data))

        if convertGrid and saveData.v('grid') and 'grid' not in dontConvert:                      # if we are in a numerical function, the grid should be converted to the output grid
            saveData.addData('grid', saveData.data[self.outputgridName])  # rename the outputgrid to grid and replace the original grid in saveData
            saveData.data.pop(self.outputgridName)

        return

    def _buildDicts(self, keys, data):
        """ """
        d1 = {}
        d2 = {}
        d1[keys[-1]] = data
        for i in range(len(keys)-2,-1,-1):
            d2[keys[i]] = d1
            d1 = d2
            d2 = {}

        return d1

    def __loadConfig(self):
        import src.config as cf
        configvars = [var for var in dir(cf) if not var.startswith('__')]
        d = {}
        for var in configvars:
            d[var] = eval('cf.'+var)
        return DataContainer(d)

    def __makeFileName(self):
        # Prepare output file name format
        outputformat = ''.join(self.input.v('filename'))
        outputnames = []
        while outputformat.find('@{')>0:
            start = outputformat.find('@{')
            end = outputformat.find('}')
            outputnames.append(outputformat[start+2:end])
            outputformat = outputformat.replace(outputformat[start:end+1], '%s')

        counter = [0]*len(outputnames)    # set a counter for the case where the outputnames cannot be evaluated to a number; the counter then replaces this.

        # set output file name
        outnames = []
        for i, key in enumerate(outputnames):
<<<<<<< HEAD
            key = key.strip('"')
            key = key.strip("'")
            key = key.split(',')
            key = ','.join([self.__tryint(qq) for qq in key])

            exec('outnames.append(self.input.v('+key+'))')
=======
            outnames.append(self.input.v(key))
>>>>>>> 3a7b535d
            if not isinstance(outnames[-1], numbers.Number):
                try:
                    outnames[-1] = float(outnames[-1])
                except:
                    outnames[-1] = counter[i]
                    counter[i]+=1
        filename = outputformat % tuple(outnames)

        # check if file name already exists. If it does, append the filename by '_' + the first number >1 for which the path does not exist
        if os.path.exists(self.path+filename+self.ext):
            i=2
            while os.path.exists(self.path+filename+'_'+str(i)+self.ext):
                i += 1
            filename = filename+'_'+str(i)

        return filename

    def __checkInputOverrides(self, inputData):
        # check that sub-vars of input vars are not removed by module calculated variables.
        # This is often a sign of overwriting a variable with a different data type
        modKeys = self.input.getAllKeys()
        inputKeys = inputData.getAllKeys()
        inputKeysCopy = inputData.getAllKeys()
        warnings = [] # list of variables that already have warnings, prevents multiple warnings per variable

        for inkey in inputKeysCopy:
            check = True
            # if the same key+subkeys exists in self.input, check that they are the same datatype
            if inkey in modKeys:
                if isinstance(self.input.v(inkey), types.MethodType) or isinstance(inputData.v(inkey), types.MethodType):
                    check = isinstance(self.input.v(inkey), types.MethodType) and isinstance(inputData.v(inkey), types.MethodType)  # True if both are functions
                else:
                    check = np.asarray(self.input.v(inkey)).shape == np.asarray(inputData.v(inkey)).shape
            # elseif only the first element of the key corresponds, the input must have been overwritten by a different datatype
            elif inkey[0] in [key[0] for key in modKeys]:
                check = False

            if not check:
                inputKeys.remove(inkey)
                if not inkey[0] in warnings:
                    warnings.append(inkey[0])
                    self.logger.warning('Input/config variable %s has been overwritten by a different data type or differently shaped data. '
                                    'This variable is now only written to output if explicitly requested in input file. '
                                    'It is advised to change the name of the input/config variable.' % inkey[0])
        return inputKeys

    def __tryint(self, i):
        try:
            int(i)
            iout = i
        except:
            iout = "'"+i+"'"
        return iout
<|MERGE_RESOLUTION|>--- conflicted
+++ resolved
@@ -263,16 +263,11 @@
         # set output file name
         outnames = []
         for i, key in enumerate(outputnames):
-<<<<<<< HEAD
             key = key.strip('"')
             key = key.strip("'")
             key = key.split(',')
             key = ','.join([self.__tryint(qq) for qq in key])
-
-            exec('outnames.append(self.input.v('+key+'))')
-=======
             outnames.append(self.input.v(key))
->>>>>>> 3a7b535d
             if not isinstance(outnames[-1], numbers.Number):
                 try:
                     outnames[-1] = float(outnames[-1])
