# Registry
# 


## Module HydroLead: semi-analytical2DV perturbation model - leading order ##
module          HydroLead
packagePath		hydro/
input 			A0 phase0 Q0 BottomBC grid Av Roughness OMEGA G TOLERANCEBVP solver
output			u0 zeta0
submodules		tide river
river	input
		output

tide	input
		output		w0

## Module HydroFirst: semi-analytical2DV perturbation model - first order ##
module          HydroFirst
packagePath		hydro/
input 			A1 phase1 Q1 BottomBC grid Av Roughness OMEGA G BETA TOLERANCEBVP solver
output			u1 zeta1
submodules		tide river baroc stokes nostress adv
tide	    input
		    output
river	    input
		    output
baroc	    input	s0
		    output
stokes	    input   u0 zeta0
		    output
nostress	input	u0 zeta0
			output
adv		    input	u0
		    output

## Module SedDynamic: semi-analytical2DV perturbation model ##
module		SedDynamic
packagePath	sediment/
input		grid zeta0 u0 u1 Av Roughness astar ws Kh OMEGA G RHO0 RHOS DS
output		c0 c1 c2 hatc0 hatc1 hatc2 a F T
<<<<<<< HEAD
submodules  erosion noflux sedadv mixing
=======
submodules  erosion noflux sedadv mixing
erosion     input
            output
noflux      input
            output
sedadv      input
            output
mixing      input s0 Kv1amp Kv1phase
            output

## Dynamic Availability related ##
module      DynamicAvailability
packagePath dynamic_availability/
input       grid hatc0 hatc1 hatc2 a F T csea p tol Q dt concept #if{finf,@{concept}=='stock'} if{fcap,@{concept}=='availability'} if{ell,@{concept}=='availability'}
output      St gt ft aeqt Ft Tt c0bar eigs
>>>>>>> 7d1de3a2
<|MERGE_RESOLUTION|>--- conflicted
+++ resolved
@@ -38,10 +38,8 @@
 packagePath	sediment/
 input		grid zeta0 u0 u1 Av Roughness astar ws Kh OMEGA G RHO0 RHOS DS
 output		c0 c1 c2 hatc0 hatc1 hatc2 a F T
-<<<<<<< HEAD
 submodules  erosion noflux sedadv mixing
-=======
-submodules  erosion noflux sedadv mixing
+
 erosion     input
             output
 noflux      input
@@ -55,5 +53,4 @@
 module      DynamicAvailability
 packagePath dynamic_availability/
 input       grid hatc0 hatc1 hatc2 a F T csea p tol Q dt concept #if{finf,@{concept}=='stock'} if{fcap,@{concept}=='availability'} if{ell,@{concept}=='availability'}
-output      St gt ft aeqt Ft Tt c0bar eigs
->>>>>>> 7d1de3a2
+output      St gt ft aeqt Ft Tt c0bar eigs